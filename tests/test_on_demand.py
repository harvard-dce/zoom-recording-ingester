--- conflicted
+++ resolved
@@ -1,26 +1,22 @@
 import site
 from os.path import dirname, join
-<<<<<<< HEAD
-site.addsitedir(join(dirname(dirname(__file__)), 'functions'))
+
+site.addsitedir(join(dirname(dirname(__file__)), "functions"))
 from importlib import import_module
+
 from datetime import datetime
 import os
-
-=======
->>>>>>> 50be2fb6
 import json
 import requests_mock
-from importlib import import_module
+
 
 site.addsitedir(join(dirname(dirname(__file__)), "functions"))
 
 on_demand = import_module("zoom-on-demand")
 
-<<<<<<< HEAD
-TIMESTAMP_FORMAT = os.getenv('TIMESTAMP_FORMAT')
-on_demand = import_module('zoom-on-demand')
-=======
->>>>>>> 50be2fb6
+TIMESTAMP_FORMAT = os.getenv("TIMESTAMP_FORMAT")
+on_demand = import_module("zoom-on-demand")
+
 
 def test_missing_body(handler):
     res = handler(on_demand, {})
@@ -94,31 +90,18 @@
 def test_on_demand_happy_trail(handler, mocker):
     mock_zoom_resp = mocker.Mock()
     mock_zoom_resp.json.return_value = {
-<<<<<<< HEAD
         "id": "012345678",
         "topic": "test topic",
         "start_time": datetime.now().strftime(TIMESTAMP_FORMAT),
-        "recording_files": [
-            {"status": "completed"},
-            {"status": "completed"}
-        ]
-    }
-    mock_zoom_api_request = mocker.Mock(return_value=mock_zoom_resp)
-    mocker.patch.object(on_demand, 'zoom_api_request', mock_zoom_api_request)
-    mocker.patch.object(on_demand, 'WEBHOOK_ENDPOINT_URL', 'mock://foo.com')
-    mock_set_pipeline_status = mocker.Mock(return_value=None)
-    mocker.patch.object(
-        on_demand,
-        "set_pipeline_status",
-        mock_set_pipeline_status
-    )
-=======
-        "recording_files": [{"status": "completed"}, {"status": "completed"}]
+        "recording_files": [{"status": "completed"}, {"status": "completed"}],
     }
     mock_zoom_api_request = mocker.Mock(return_value=mock_zoom_resp)
     mocker.patch.object(on_demand, "zoom_api_request", mock_zoom_api_request)
     mocker.patch.object(on_demand, "WEBHOOK_ENDPOINT_URL", "mock://foo.com")
->>>>>>> 50be2fb6
+    mock_set_pipeline_status = mocker.Mock(return_value=None)
+    mocker.patch.object(
+        on_demand, "set_pipeline_status", mock_set_pipeline_status
+    )
     with requests_mock.mock() as m:
         m.post("mock://foo.com", status_code=200)
         handler_event = {
