--- conflicted
+++ resolved
@@ -91,9 +91,7 @@
         )
         mock_set_pipeline_status = self.mocker.Mock(return_value=None)
         self.mocker.patch.object(
-            downloader, 
-            "set_pipeline_status",
-            mock_set_pipeline_status
+            downloader, "set_pipeline_status", mock_set_pipeline_status
         )
 
         with self.assertLogs(level="INFO") as cm:
@@ -121,20 +119,14 @@
 
         match_message = MockDownloadMessage(copy.deepcopy(SAMPLE_MESSAGE_BODY))
 
-<<<<<<< HEAD
         mock_set_pipeline_status = self.mocker.Mock(return_value=None)
         self.mocker.patch.object(
-            downloader,
-            "set_pipeline_status",
-            mock_set_pipeline_status
-        )
-
-        messages = [no_match_message] * downloader.DOWNLOAD_MESSAGES_PER_INVOCATION
-=======
+            downloader, "set_pipeline_status", mock_set_pipeline_status
+        )
+
         messages = [
             no_match_message
         ] * downloader.DOWNLOAD_MESSAGES_PER_INVOCATION
->>>>>>> 50be2fb6
         messages[-1] = match_message
 
         def mock_messages(*args):
@@ -195,9 +187,7 @@
         self.mocker.patch.object(downloader, "get_admin_token")
         mock_set_pipeline_status = self.mocker.Mock(return_value=None)
         self.mocker.patch.object(
-            downloader,
-            "set_pipeline_status",
-            mock_set_pipeline_status
+            downloader, "set_pipeline_status", mock_set_pipeline_status
         )
 
         error_msg = "Error while uploading to S3"
@@ -589,36 +579,22 @@
 
 def test_handler_duration_check(handler, mocker):
     downloader.DOWNLOAD_MESSAGES_PER_INVOCATION = 1
-<<<<<<< HEAD
-    mocker.patch.object(downloader, 'sqs_resource', mocker.Mock())
-    mocker.patch.object(downloader.Download, 'oc_series_found', mocker.Mock(
-        return_value=False))
-    mock_set_pipeline_status = mocker.Mock(return_value=None)
-    mocker.patch.object(
-        downloader,
-        "set_pipeline_status",
-        mock_set_pipeline_status
-    )
-
-    # duration should be good
-    mock_msg = mocker.Mock(body=json.dumps({
-        "duration": 10, "correlation_id": "abc"
-    }))
-    mocker.patch.object(downloader, 'retrieve_message', mocker.Mock(
-        return_value=mock_msg
-    ))
-=======
     mocker.patch.object(downloader, "sqs_resource", mocker.Mock())
     mocker.patch.object(
         downloader.Download, "oc_series_found", mocker.Mock(return_value=False)
     )
+    mock_set_pipeline_status = mocker.Mock(return_value=None)
+    mocker.patch.object(
+        downloader, "set_pipeline_status", mock_set_pipeline_status
+    )
 
     # duration should be good
-    mock_msg = mocker.Mock(body=json.dumps({"duration": 10}))
+    mock_msg = mocker.Mock(
+        body=json.dumps({"duration": 10, "correlation_id": "abc"})
+    )
     mocker.patch.object(
         downloader, "retrieve_message", mocker.Mock(return_value=mock_msg)
     )
->>>>>>> 50be2fb6
     handler(downloader, {})
 
     # if we got here it means we passed the duration check
@@ -629,19 +605,12 @@
     downloader.Download.oc_series_found.reset_mock()
 
     # duration should be too short
-<<<<<<< HEAD
-    mock_msg = mocker.Mock(body=json.dumps({
-        "duration": 1, "correlation_id": "abc"
-    }))
-    mocker.patch.object(downloader, 'retrieve_message', mocker.Mock(
-        return_value=mock_msg
-    ))
-=======
-    mock_msg = mocker.Mock(body=json.dumps({"duration": 1}))
+    mock_msg = mocker.Mock(
+        body=json.dumps({"duration": 1, "correlation_id": "abc"})
+    )
     mocker.patch.object(
         downloader, "retrieve_message", mocker.Mock(return_value=mock_msg)
     )
->>>>>>> 50be2fb6
     handler(downloader, {})
 
     # should not have gotten here past the duration check
@@ -651,38 +620,28 @@
 
 def test_ignore_duration_check_for_on_demand(handler, mocker):
     downloader.DOWNLOAD_MESSAGES_PER_INVOCATION = 1
-<<<<<<< HEAD
-    mocker.patch.object(downloader, 'sqs_resource', mocker.Mock())
-    mocker.patch.object(downloader.Download, 'oc_series_found', mocker.Mock(
-        return_value=False))
-    mock_set_pipeline_status = mocker.Mock(return_value=None)
-    mocker.patch.object(
-        downloader,
-        "set_pipeline_status",
-        mock_set_pipeline_status
-    )
-
-    # duration too short
-    mock_msg = mocker.Mock(body=json.dumps({
-        "on_demand_series_id": 1234, "duration": 0, "correlation_id": "abc"
-    }))
-    mocker.patch.object(downloader, 'retrieve_message', mocker.Mock(
-        return_value=mock_msg
-    ))
-=======
     mocker.patch.object(downloader, "sqs_resource", mocker.Mock())
     mocker.patch.object(
         downloader.Download, "oc_series_found", mocker.Mock(return_value=False)
     )
+    mock_set_pipeline_status = mocker.Mock(return_value=None)
+    mocker.patch.object(
+        downloader, "set_pipeline_status", mock_set_pipeline_status
+    )
 
     # duration too short
     mock_msg = mocker.Mock(
-        body=json.dumps({"on_demand_series_id": 1234, "duration": 0})
+        body=json.dumps(
+            {
+                "on_demand_series_id": 1234,
+                "duration": 0,
+                "correlation_id": "abc",
+            }
+        )
     )
     mocker.patch.object(
         downloader, "retrieve_message", mocker.Mock(return_value=mock_msg)
     )
->>>>>>> 50be2fb6
     handler(downloader, {})
 
     # if we got here it means we passed the duration check
