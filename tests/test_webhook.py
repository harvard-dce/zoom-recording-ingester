import site
from os.path import dirname
site.addsitedir(dirname(dirname(__file__)))

import pytest
import jwt
import json
import time
import requests
import requests_mock
from unittest.mock import Mock, patch
from importlib import import_module
from botocore.exceptions import ClientError
from moto import mock_dynamodb
import urllib

webhook = import_module('functions.zoom-webhook', 'functions')


def test_missing_body():
    res = webhook.handler({}, None)
    assert res['statusCode'] == 400
    assert res['body'] == 'bad data: no body in event'


@pytest.mark.parametrize("key,secret,seconds_valid", [
    ('foo', 'bar', 10),
    ('abcd-1234', 'my-secret-key', 60),
    ('23kljh4jh3jkh_asd008', 'asdlkufh9080a9sdufkjn80989sdf', 1000)
])
def test_gen_token(key, secret, seconds_valid):
    token = webhook.gen_token(key, secret, seconds_valid=seconds_valid)
    payload = jwt.decode(token, secret, algorithms=['HS256'])
    assert payload['iss'] == key

    # should be within a second
    now = int(time.time())
    assert payload['exp'] - (now + seconds_valid) in [0, -1]


def test_get_meeting_uuid():

    payloads = [
        {'type': 'RECORDING_MEETING_COMPLETED', 'content': json.dumps({'uuid': 'abcd-1234'})},
        {'type': 'blah'},
        {'status': 'RECORDING_MEETING_COMPLETED', 'uuid': 'abcd-1234'},
        {'status': 'blerg'}
    ]

    assert webhook.get_meeting_uuid(payloads[0]) == 'abcd-1234'

    with pytest.raises(webhook.IgnoreEventType):
        webhook.get_meeting_uuid(payloads[1])

    assert webhook.get_meeting_uuid(payloads[2]) == 'abcd-1234'

    with pytest.raises(webhook.IgnoreEventType):
        webhook.get_meeting_uuid(payloads[3])


def test_get_recording_data(mocker):

    mocker.patch.object(webhook, 'gen_token', return_value=b'foobarbaz')

    # test that auth token gets in the headers properly
    with requests_mock.mock() as req_mock:
        req_mock.get(requests_mock.ANY, status_code=200, json={})
        recording_data = webhook.get_recording_data('abcd-1234')
        assert recording_data == {}
        assert 'Authorization' in req_mock.last_request.headers
        assert req_mock.last_request.headers['Authorization'] == 'Bearer foobarbaz'

    # test connection problem
    with requests_mock.mock() as req_mock:
        req_mock.get(requests_mock.ANY, exc=requests.exceptions.ConnectTimeout)
        with pytest.raises(webhook.MeetingLookupFailure) as excinfo:
            webhook.get_recording_data('abcd-1234')
        assert 'ConnectTimeout' in str(excinfo.value)

    # test api error
    with requests_mock.mock() as req_mock:
        req_mock.get(requests_mock.ANY, status_code=400, text='bad request')
        with pytest.raises(webhook.MeetingLookupFailure) as excinfo:
            webhook.get_recording_data('abcd-1234')
        assert 'bad request' in str(excinfo.value)

    # test 'no recordings'
    with requests_mock.mock() as req_mock:
        req_mock.get(requests_mock.ANY, status_code=404, json={'code': 3301})
        with pytest.raises(webhook.NoRecordingFound) as excinfo:
            webhook.get_recording_data('abcd-1234')
        assert 'No recording found' in str(excinfo.value)

    # test simple response returns ok
    with requests_mock.mock() as req_mock:
        req_mock.get(requests_mock.ANY, status_code=200, json={'code': 9999, 'foo': 'bar'})
        recording_data = webhook.get_recording_data('abcd-1234')
        assert recording_data['foo'] == 'bar'


def test_generate_records():

    rec_data = [
        ({}, webhook.ApiResponseParsingFailure()),
        ({'recording_files': []}, []),
        ({'recording_files': [{'foo': 'bar'}]}, webhook.ApiResponseParsingFailure()),
        ({'recording_files': [{'file_type': 'jpg'}]}, []),
        ({'recording_files': [{'file_type': 'mp4', 'status': 'idk'}]}, []),
        ({'recording_files': [
            {'file_type': 'mp4', 'status': 'completed'}]},
            webhook.ApiResponseParsingFailure()
        ),
        ({'recording_files': [
            {
                'file_type': 'MP4',
                'status': 'completed',
                'download_url': 'http://example.edu/foo.mp4',
                'play_url': 'http://example.edu/play/foo',
                'recording_start': '2017-01-01 00:00:00',
                'recording_end': '2017-01-01 00:00:00'
            }]},
            [

                {
                    'file_type': 'MP4',
                    'DownloadUrl': 'http://example.edu/foo.mp4',
                    'play_url': 'http://example.edu/play/foo',
                    'recording_start': '2017-01-01 00:00:00',
                    'recording_end': '2017-01-01 00:00:00'
                }
            ]
        ),
    ]

    for data, expected in rec_data:
        if isinstance(expected, Exception):
            with pytest.raises(expected.__class__):
                webhook.generate_records(data)
        else:
            assert webhook.generate_records(data) == expected


def test_send_to_dynamodb():

    mock_table = Mock()
    webhook.send_to_dynamodb({'DownloadUrl': 'http://example.edu/video.mp4'}, mock_table)
    mock_table.put_item.assert_called_once_with(
        Item={'DownloadUrl': 'http://example.edu/video.mp4'},
        ConditionExpression="attribute_not_exists(DownloadUrl)"
    )

    client_error = ClientError({'Error': {'Code': 'ConditionalCheckFailedException'}}, None)
    mock_table.put_item.reset()
    mock_table.put_item.side_effect = client_error
    webhook.send_to_dynamodb({'DownloadUrl': 'http://example.edu/video.mp4'}, mock_table)

    mock_table.put_item.reset()
    mock_table.put_item.side_effect = Exception()
    with pytest.raises(Exception):
        webhook.send_to_dynamodb({'DownloadUrl': 'http://example.edu/video.mp4'}, mock_table)


def test_handler_happy_trail(mocker):

    event = {
        "type" : "RECORDING_MEETING_COMPLETED",
        "content": json.dumps({
            "uuid": "abcd-1234",
            "host_id": "foobarbaz",
            "id": 12345
        })
    }

    recording_data = {
        'host_id': '',
        'recording_files': [
            {
                'file_type': 'MP4',
                'status': 'completed',
                'download_url': 'http://example.edu/foo.mp4',
                'play_url': 'http://example.edu/play/foo',
                'recording_start': '2017-01-01 00:00:00',
                'recording_end': '2017-01-01 00:00:00'
            }
        ]
    }

    host_data = {
        'host_name': "",
        'host_email': ""
    }

    mock_get_recording_data = mocker.patch.object(
        webhook,
        'get_recording_data',
        return_value=recording_data
    )
    mocker.patch.object(
        webhook,
        'get_host_data',
        return_value=host_data
    )
    mocker.patch.object(webhook, 'send_to_dynamodb')

    # this mocking of dynamo is just precautionary since we're mocking the
    # send_to_dynamodb function as well
    with mock_dynamodb():
        resp = pass_webhook_to_handler(event)

    mock_get_recording_data.assert_called_once_with("abcd-1234")
    assert resp['statusCode'] == 200


def test_api_lookup_too_many_retries(mocker):
    event = {
        "type" : "RECORDING_MEETING_COMPLETED",
        "content": json.dumps({
            "uuid": "abcd-1234",
            "host_id": "foobarbaz",
            "id": 12345
        })
    }

    mock_get_recording_data = mocker.patch.object(webhook, 'get_recording_data')
    mocker.patch.object(webhook, 'MEETING_LOOKUP_RETRY_DELAY', new=0)

    # fail > retry times
    mock_get_recording_data.side_effect = [
        webhook.MeetingLookupFailure()
            for i in range(webhook.MEETING_LOOKUP_RETRIES + 1)
    ]

    resp = pass_webhook_to_handler(event)
    assert mock_get_recording_data.call_count == 3
    assert resp['statusCode'] == 400
    assert 'retries exhausted' in resp['body']


def test_api_lookup_retries(mocker):
    event = {
        "type" : "RECORDING_MEETING_COMPLETED",
        "content": json.dumps({
            "uuid": "abcd-1234",
            "host_id": "foobarbaz",
            "id": 12345
        })
    }

    mock_get_recording_data = mocker.patch.object(webhook, 'get_recording_data')
    mocker.patch.object(webhook, 'MEETING_LOOKUP_RETRY_DELAY', new=0)

    mock_get_recording_data.side_effect = [
        webhook.MeetingLookupFailure(),
        webhook.MeetingLookupFailure(),
        {'recording_files': []}
    ]

    resp = pass_webhook_to_handler(event)
    assert mock_get_recording_data.call_count == 3
    assert resp['statusCode'] == 400
<<<<<<< HEAD
    assert 'Missing host data' in resp['body']
=======
    assert 'No recordings' in resp['body']
>>>>>>> 5bd51d50


def pass_webhook_to_handler(event):
    return webhook.handler({'body': urllib.parse.urlencode(event)}, None)
<|MERGE_RESOLUTION|>--- conflicted
+++ resolved
@@ -258,12 +258,12 @@
     resp = pass_webhook_to_handler(event)
     assert mock_get_recording_data.call_count == 3
     assert resp['statusCode'] == 400
-<<<<<<< HEAD
     assert 'Missing host data' in resp['body']
-=======
-    assert 'No recordings' in resp['body']
->>>>>>> 5bd51d50
 
 
 def pass_webhook_to_handler(event):
     return webhook.handler({'body': urllib.parse.urlencode(event)}, None)
+
+
+def pass_webhook_to_handler(event):
+    return webhook.handler({'body': urllib.parse.urlencode(event)}, None)
