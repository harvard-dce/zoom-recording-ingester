name: Tests

on:
  workflow_dispatch:
  push:
  pull_request:

jobs:
  unit-tests:
    runs-on: ubuntu-latest
    steps:
      - name: Checkout Repository
        uses: actions/checkout@v2
      - name: Install Python
        uses: actions/setup-python@v2
        with:
          python-version: 3.8
      - name: Install pip tools
        run: pip install pip-tools
      - name: Install libraries
<<<<<<< HEAD
        run: pip install -r requirements/dev.txt
=======
        run: pip-sync requirements/dev.txt
>>>>>>> eb152cdf
      - name: Run tests
        run: pytest ./tests
        env:
          AWS_DEFAULT_REGION: us-east-1
  lint-check:
    runs-on: ubuntu-latest
    steps:
      - uses: actions/checkout@v2
      - uses: actions/setup-python@v2
        with:
          python-version: 3.8
      - run: pip install black
      - run: black --check
      - run: pip install flake8
      - run: flake8<|MERGE_RESOLUTION|>--- conflicted
+++ resolved
@@ -18,11 +18,7 @@
       - name: Install pip tools
         run: pip install pip-tools
       - name: Install libraries
-<<<<<<< HEAD
-        run: pip install -r requirements/dev.txt
-=======
         run: pip-sync requirements/dev.txt
->>>>>>> eb152cdf
       - name: Run tests
         run: pytest ./tests
         env:
