--- conflicted
+++ resolved
@@ -118,16 +118,10 @@
 six==1.15.0               # via freezegun, google-api-core, google-api-python-client, google-auth, google-auth-httplib2, packaging, protobuf, python-dateutil, requests-mock, tox, virtualenv
 tabulate==0.8.7           # via -r requirements.in
 termcolor==1.1.0          # via awslogs
-<<<<<<< HEAD
-toml==0.10.1              # via tox
-tox==3.23.0               # via -r requirements.in
-typing-extensions==3.7.4.2  # via jsii
-=======
 toml==0.10.1              # via black, tox
 tox==3.16.1               # via -r requirements.in
 typed-ast==1.4.2          # via black
 typing-extensions==3.7.4.2  # via black, jsii
->>>>>>> 50be2fb6
 uritemplate==3.0.1        # via google-api-python-client
 urllib3==1.25.9           # via botocore, requests
 virtualenv==20.0.26       # via tox
