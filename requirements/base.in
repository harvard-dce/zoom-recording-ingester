invoke
python-dotenv
<<<<<<< HEAD
awscli
=======
awscli>=1.19.41
>>>>>>> 9e6c58be
boto3
requests
tabulate
awslogs
aws-cdk.core>=1.89.0
aws-cdk.aws_s3>=1.89.0
aws-cdk.aws_lambda>=1.89.0
aws-cdk.aws_dynamodb>=1.89.0
aws-cdk.aws_apigateway>=1.89.0
aws-cdk.aws_events_targets>=1.89.0
aws-cdk.aws_codebuild>=1.89.0
aws-cdk.aws_sns>=1.89.0
aws-cdk.aws_cloudwatch>=1.89.0
aws-cdk.aws_cloudwatch_actions>=1.89.0
aws-cdk.aws_ec2>=1.89.0
aws-cdk.aws_logs>=1.89.0
aws-cdk.aws_iam>=1.89.0

-r ../function_requirements/zoom-webhook.in
-r ../function_requirements/zoom-downloader.in
-r ../function_requirements/zoom-uploader.in
-r ../function_requirements/zoom-log-notifications.in
-r ../function_requirements/opencast-op-counts.in
-r ../function_requirements/zoom-on-demand.in
-r ../function_requirements/schedule-update.in<|MERGE_RESOLUTION|>--- conflicted
+++ resolved
@@ -1,10 +1,6 @@
 invoke
 python-dotenv
-<<<<<<< HEAD
-awscli
-=======
 awscli>=1.19.41
->>>>>>> 9e6c58be
 boto3
 requests
 tabulate
