from aws_cdk import core, aws_s3 as s3, aws_iam as iam

from .bucket import ZipRecordingsBucket
from .queues import ZipQueues
from .schedule_table import ZipSchedule
from .status_table import ZipStatus
from .function import (
    ZipDownloaderFunction,
    ZipOnDemandFunction, ZipSlackQueryFunction,
    ZipUploaderFunction,
    ZipOpCountsFunction,
    ZipWebhookFunction,
    ZipLogNotificationsFunction,
    ZipScheduleUpdateFunction,
    ZipStatusQueryFunction,
)
from .api import ZipApi
from .events import ZipEvent
from .codebuild import ZipCodebuildProject
from .monitoring import ZipMonitoring
from . import names


class ZipStack(core.Stack):
    def __init__(
        self,
        scope: core.Construct,
        id: str,
        lambda_code_bucket,
        notification_email,
        zoom_api_base_url,
        zoom_api_key,
        zoom_api_secret,
        apigee_key,
        local_time_zone,
        default_series_id,
        download_message_per_invocation,
        opencast_api_user,
        opencast_api_password,
        default_publisher,
        override_publisher,
        override_contributor,
        oc_workflow,
        oc_flavor,
        oc_track_upload_max,
        oc_base_url,
        oc_db_url,
        ingest_allowed_ips,
        zoom_admin_id,
        oc_vpc_id,
        oc_security_group_id,
        downloader_event_rate,
        uploader_event_rate,
        project_git_url,
        gsheets_doc_id,
        gsheets_sheet_name,
        **kwargs
    ) -> None:

<<<<<<< HEAD
    def __init__(
        self,
        scope: core.Construct, 
        id: str,
        lambda_code_bucket,
        notification_email,
        zoom_api_base_url,
        zoom_api_key,
        zoom_api_secret,
        apigee_key,
        local_time_zone,
        default_series_id,
        download_message_per_invocation,
        opencast_api_user,
        opencast_api_password,
        default_publisher,
        override_publisher,
        override_contributor,
        oc_cluster_name,
        oc_workflow,
        oc_flavor,
        oc_track_upload_max,
        oc_base_url,
        oc_db_url,
        ingest_allowed_ips,
        zoom_admin_id,
        oc_vpc_id,
        oc_security_group_id,
        downloader_event_rate,
        uploader_event_rate,
        project_git_url,
        gsheets_doc_id,
        gsheets_sheet_name,
        slack_signing_secret,
        slack_zip_channel,
        slack_allowed_groups,
        slack_api_token,
        **kwargs
    ) -> None:

=======
>>>>>>> 50be2fb6
        super().__init__(scope, id, **kwargs)

        monitoring = ZipMonitoring(
            self,
            "ZipMonitoring",
            notification_email=notification_email,
        )

        # S3 bucket that stores packaged lambda functions
        lambda_code_bucket = s3.Bucket.from_bucket_name(
            self, "LambdaCodeBucket", lambda_code_bucket
        )

        recordings_bucket = ZipRecordingsBucket(self, "RecordingsBucket")

        queues = ZipQueues(self, "Queues")

        schedule = ZipSchedule(self, "Schedule")

<<<<<<< HEAD
        pipeline_status = ZipStatus(self, "Status")

=======
>>>>>>> 50be2fb6
        schedule_update = ZipScheduleUpdateFunction(
            self,
            "ScheduleUpdateFunction",
            name=names.SCHEDULE_UPDATE_FUNCTION,
            lambda_code_bucket=lambda_code_bucket,
            environment={
                "CLASS_SCHEDULE_TABLE": schedule.table.table_name,
                "GSHEETS_DOC_ID": gsheets_doc_id,
                "GSHEETS_SHEET_NAME": gsheets_sheet_name,
            },
        )
        schedule_update.function.add_to_role_policy(
            iam.PolicyStatement(
                actions=["ssm:GetParameter", "ssm:PutParameter"],
                resources=["*"],
            )
        )
        # grant schedule update function access to dynamo
        schedule.table.grant_read_write_data(schedule_update.function)

<<<<<<< HEAD
        status_query = ZipStatusQueryFunction(
            self,
            "StatusFunction",
            name=names.STATUS_FUNCTION,
            lambda_code_bucket=lambda_code_bucket,
            environment={
                "STACK_NAME": self.stack_name,
                "PIPELINE_STATUS_TABLE": pipeline_status.table.table_name
            }
        )
        # grant status query function permissions
        pipeline_status.table.grant_read_write_data(status_query.function)

        slack = ZipSlackQueryFunction(
            self,
            "SlackFunction",
            name=names.SLACK_FUNCTION,
            lambda_code_bucket=lambda_code_bucket,
            environment={
                "STACK_NAME": self.stack_name,
                "PIPELINE_STATUS_TABLE": pipeline_status.table.table_name,
                "CLASS_SCHEDULE_TABLE": schedule.table.table_name,
                "SLACK_SIGNING_SECRET": slack_signing_secret,
                "LOCAL_TIME_ZONE": local_time_zone,
                "SLACK_ZIP_CHANNEL": slack_zip_channel,
                "SLACK_ALLOWED_GROUPS": slack_allowed_groups,
                "SLACK_API_TOKEN": slack_api_token,
                "OC_CLUSTER_NAME": oc_cluster_name
            }
        )
        # grant slack function permissions
        pipeline_status.table.grant_read_write_data(slack.function)
        schedule.table.grant_read_write_data(slack.function)

=======
>>>>>>> 50be2fb6
        on_demand = ZipOnDemandFunction(
            self,
            "OnDemandFunction",
            name=names.ON_DEMAND_FUNCTION,
            lambda_code_bucket=lambda_code_bucket,
            environment={
                "ZOOM_API_BASE_URL": zoom_api_base_url,
                "ZOOM_API_KEY": zoom_api_key,
                "ZOOM_API_SECRET": zoom_api_secret,
                "APIGEE_KEY": apigee_key,
<<<<<<< HEAD
                "PIPELINE_STATUS_TABLE": pipeline_status.table.table_name
            }
        )

        # grant on demand function permissions
        pipeline_status.table.grant_read_write_data(on_demand.function)

=======
            },
        )

>>>>>>> 50be2fb6
        webhook = ZipWebhookFunction(
            self,
            "WebhookFunction",
            name=names.WEBHOOK_FUNCTION,
            lambda_code_bucket=lambda_code_bucket,
            environment={
                "DOWNLOAD_QUEUE_NAME": queues.download_queue.queue_name,
                "LOCAL_TIME_ZONE": local_time_zone,
                "DEBUG": "0",
<<<<<<< HEAD
                "PIPELINE_STATUS_TABLE": pipeline_status.table.table_name
            }
=======
            },
>>>>>>> 50be2fb6
        )

        # grant webhook function permissions
        queues.download_queue.grant_send_messages(webhook.function)
        pipeline_status.table.grant_read_write_data(webhook.function)

        # downloader lambda checks for matches with the course schedule
        # and uploads matching recordings to S3
        downloader = ZipDownloaderFunction(
            self,
            "DownloadFunction",
            name=names.DOWNLOAD_FUNCTION,
            lambda_code_bucket=lambda_code_bucket,
            timeout=900,
            memory_size=500,
            environment={
                "ZOOM_VIDEOS_BUCKET": recordings_bucket.bucket.bucket_name,
                "DOWNLOAD_QUEUE_NAME": queues.download_queue.queue_name,
                "DEADLETTER_QUEUE_NAME": queues.download_dlq.queue.queue_name,
                "UPLOAD_QUEUE_NAME": queues.upload_queue.queue_name,
                "CLASS_SCHEDULE_TABLE": schedule.table.table_name,
                "PIPELINE_STATUS_TABLE": pipeline_status.table.table_name,
                "DEBUG": "0",
                "ZOOM_ADMIN_ID": zoom_admin_id,
                "ZOOM_API_BASE_URL": zoom_api_base_url,
                "ZOOM_API_KEY": zoom_api_key,
                "ZOOM_API_SECRET": zoom_api_secret,
                "APIGEE_KEY": apigee_key,
                "LOCAL_TIME_ZONE": local_time_zone,
                "DEFAULT_SERIES_ID": default_series_id,
                "DOWNLOAD_MESSAGES_PER_INVOCATION": download_message_per_invocation,
            },
        )

        # grant downloader function permissions
        queues.download_queue.grant_consume_messages(downloader.function)
        queues.download_dlq.queue.grant_consume_messages(downloader.function)
        queues.download_dlq.queue.grant_send_messages(downloader.function)
        queues.upload_queue.grant_send_messages(downloader.function)
        schedule.table.grant_read_write_data(downloader.function)
        pipeline_status.table.grant_read_write_data(downloader.function)
        recordings_bucket.bucket.grant_write(downloader.function)

        op_counts = ZipOpCountsFunction(
            self,
            "OpCountsFunction",
            name=names.OP_COUNTS_FUNCTION,
            lambda_code_bucket=lambda_code_bucket,
            vpc_id=oc_vpc_id,
            security_group_id=oc_security_group_id,
            environment={"OPENCAST_DB_URL": oc_db_url},
        )

        # uploader lambda uploads recordings to opencast
        uploader = ZipUploaderFunction(
<<<<<<< HEAD
            self, 
=======
            self,
>>>>>>> 50be2fb6
            "UploaderFunction",
            name=names.UPLOAD_FUNCTION,
            lambda_code_bucket=lambda_code_bucket,
            timeout=900,
            vpc_id=oc_vpc_id,
            security_group_id=oc_security_group_id,
            environment={
                "OPENCAST_API_USER": opencast_api_user,
                "OPENCAST_API_PASSWORD": opencast_api_password,
                "DEFAULT_PUBLISHER": default_publisher,
                "OVERRIDE_PUBLISHER": override_publisher,
                "OVERRIDE_CONTRIBUTOR": override_contributor,
                "OC_WORKFLOW": oc_workflow,
                "OC_FLAVOR": oc_flavor,
                "OC_TRACK_UPLOAD_MAX": oc_track_upload_max,
                "OPENCAST_BASE_URL": oc_base_url,
                "ZOOM_VIDEOS_BUCKET": recordings_bucket.bucket.bucket_name,
                "UPLOAD_QUEUE_NAME": queues.upload_queue.queue_name,
                "DEBUG": "0",
                "OC_OP_COUNT_FUNCTION": op_counts.function.function_name,
<<<<<<< HEAD
                "PIPELINE_STATUS_TABLE": pipeline_status.table.table_name
            }
=======
            },
>>>>>>> 50be2fb6
        )

        # grant uploader function permissions
        queues.upload_queue.grant_consume_messages(uploader.function)
        queues.upload_dlq.queue.grant_consume_messages(uploader.function)
        queues.upload_dlq.queue.grant_send_messages(uploader.function)
        op_counts.function.grant_invoke(uploader.function)
        pipeline_status.table.grant_read_write_data(uploader.function)
        # this is required so that the presigned s3 urls generated by
        # the downloader function (ffprobe check)
        # and the uploader function (for Opencast)
        # will be valid
        recordings_bucket.bucket.grant_read(downloader.function)
        recordings_bucket.bucket.grant_read(uploader.function)

        log_notify = ZipLogNotificationsFunction(
            self,
            "LogNotificationFunction",
            name=names.LOG_NOTIFICATION_FUNCTION,
            lambda_code_bucket=lambda_code_bucket,
            environment={},
        )

        api = ZipApi(
            self,
            "RestApi",
            on_demand_function=on_demand.function,
            webhook_function=webhook.function,
            schedule_update_function=schedule_update.function,
<<<<<<< HEAD
            status_query_function=status_query.function,
            slack_function=slack.function,
            ingest_allowed_ips=ingest_allowed_ips
=======
            ingest_allowed_ips=ingest_allowed_ips,
>>>>>>> 50be2fb6
        )

        ZipEvent(
            self,
            "DownloadEvent",
            function=downloader.function,
            event_rate=downloader_event_rate,
        )

        ZipEvent(
            self,
            "UploadEvent",
            function=uploader.function,
            event_rate=uploader_event_rate,
        )

        ZipCodebuildProject(
            self,
            "CodebuildProject",
            lambda_code_bucket=lambda_code_bucket,
            project_git_url=project_git_url,
            policy_resources=[
                on_demand.function.function_arn,
                webhook.function.function_arn,
                downloader.function.function_arn,
                uploader.function.function_arn,
                op_counts.function.function_arn,
                log_notify.function.function_arn,
                schedule_update.function.function_arn,
            ],
        )

        schedule_update.add_monitoring(monitoring)
        status_query.add_monitoring(monitoring)
        on_demand.add_monitoring(monitoring)
        webhook.add_monitoring(monitoring)
        downloader.add_monitoring(monitoring)
        uploader.add_monitoring(monitoring)
        op_counts.add_monitoring(monitoring)
        log_notify.add_monitoring(monitoring)
        api.add_monitoring(monitoring)
        queues.add_monitoring(monitoring)<|MERGE_RESOLUTION|>--- conflicted
+++ resolved
@@ -6,7 +6,8 @@
 from .status_table import ZipStatus
 from .function import (
     ZipDownloaderFunction,
-    ZipOnDemandFunction, ZipSlackQueryFunction,
+    ZipOnDemandFunction,
+    ZipSlackQueryFunction,
     ZipUploaderFunction,
     ZipOpCountsFunction,
     ZipWebhookFunction,
@@ -25,42 +26,6 @@
     def __init__(
         self,
         scope: core.Construct,
-        id: str,
-        lambda_code_bucket,
-        notification_email,
-        zoom_api_base_url,
-        zoom_api_key,
-        zoom_api_secret,
-        apigee_key,
-        local_time_zone,
-        default_series_id,
-        download_message_per_invocation,
-        opencast_api_user,
-        opencast_api_password,
-        default_publisher,
-        override_publisher,
-        override_contributor,
-        oc_workflow,
-        oc_flavor,
-        oc_track_upload_max,
-        oc_base_url,
-        oc_db_url,
-        ingest_allowed_ips,
-        zoom_admin_id,
-        oc_vpc_id,
-        oc_security_group_id,
-        downloader_event_rate,
-        uploader_event_rate,
-        project_git_url,
-        gsheets_doc_id,
-        gsheets_sheet_name,
-        **kwargs
-    ) -> None:
-
-<<<<<<< HEAD
-    def __init__(
-        self,
-        scope: core.Construct, 
         id: str,
         lambda_code_bucket,
         notification_email,
@@ -98,8 +63,6 @@
         **kwargs
     ) -> None:
 
-=======
->>>>>>> 50be2fb6
         super().__init__(scope, id, **kwargs)
 
         monitoring = ZipMonitoring(
@@ -119,11 +82,8 @@
 
         schedule = ZipSchedule(self, "Schedule")
 
-<<<<<<< HEAD
         pipeline_status = ZipStatus(self, "Status")
 
-=======
->>>>>>> 50be2fb6
         schedule_update = ZipScheduleUpdateFunction(
             self,
             "ScheduleUpdateFunction",
@@ -144,7 +104,6 @@
         # grant schedule update function access to dynamo
         schedule.table.grant_read_write_data(schedule_update.function)
 
-<<<<<<< HEAD
         status_query = ZipStatusQueryFunction(
             self,
             "StatusFunction",
@@ -152,8 +111,8 @@
             lambda_code_bucket=lambda_code_bucket,
             environment={
                 "STACK_NAME": self.stack_name,
-                "PIPELINE_STATUS_TABLE": pipeline_status.table.table_name
-            }
+                "PIPELINE_STATUS_TABLE": pipeline_status.table.table_name,
+            },
         )
         # grant status query function permissions
         pipeline_status.table.grant_read_write_data(status_query.function)
@@ -172,15 +131,13 @@
                 "SLACK_ZIP_CHANNEL": slack_zip_channel,
                 "SLACK_ALLOWED_GROUPS": slack_allowed_groups,
                 "SLACK_API_TOKEN": slack_api_token,
-                "OC_CLUSTER_NAME": oc_cluster_name
-            }
+                "OC_CLUSTER_NAME": oc_cluster_name,
+            },
         )
         # grant slack function permissions
         pipeline_status.table.grant_read_write_data(slack.function)
         schedule.table.grant_read_write_data(slack.function)
 
-=======
->>>>>>> 50be2fb6
         on_demand = ZipOnDemandFunction(
             self,
             "OnDemandFunction",
@@ -191,19 +148,13 @@
                 "ZOOM_API_KEY": zoom_api_key,
                 "ZOOM_API_SECRET": zoom_api_secret,
                 "APIGEE_KEY": apigee_key,
-<<<<<<< HEAD
-                "PIPELINE_STATUS_TABLE": pipeline_status.table.table_name
-            }
+                "PIPELINE_STATUS_TABLE": pipeline_status.table.table_name,
+            },
         )
 
         # grant on demand function permissions
         pipeline_status.table.grant_read_write_data(on_demand.function)
 
-=======
-            },
-        )
-
->>>>>>> 50be2fb6
         webhook = ZipWebhookFunction(
             self,
             "WebhookFunction",
@@ -213,12 +164,8 @@
                 "DOWNLOAD_QUEUE_NAME": queues.download_queue.queue_name,
                 "LOCAL_TIME_ZONE": local_time_zone,
                 "DEBUG": "0",
-<<<<<<< HEAD
-                "PIPELINE_STATUS_TABLE": pipeline_status.table.table_name
-            }
-=======
-            },
->>>>>>> 50be2fb6
+                "PIPELINE_STATUS_TABLE": pipeline_status.table.table_name,
+            },
         )
 
         # grant webhook function permissions
@@ -274,11 +221,7 @@
 
         # uploader lambda uploads recordings to opencast
         uploader = ZipUploaderFunction(
-<<<<<<< HEAD
-            self, 
-=======
-            self,
->>>>>>> 50be2fb6
+            self,
             "UploaderFunction",
             name=names.UPLOAD_FUNCTION,
             lambda_code_bucket=lambda_code_bucket,
@@ -299,12 +242,8 @@
                 "UPLOAD_QUEUE_NAME": queues.upload_queue.queue_name,
                 "DEBUG": "0",
                 "OC_OP_COUNT_FUNCTION": op_counts.function.function_name,
-<<<<<<< HEAD
-                "PIPELINE_STATUS_TABLE": pipeline_status.table.table_name
-            }
-=======
-            },
->>>>>>> 50be2fb6
+                "PIPELINE_STATUS_TABLE": pipeline_status.table.table_name,
+            },
         )
 
         # grant uploader function permissions
@@ -334,13 +273,9 @@
             on_demand_function=on_demand.function,
             webhook_function=webhook.function,
             schedule_update_function=schedule_update.function,
-<<<<<<< HEAD
             status_query_function=status_query.function,
             slack_function=slack.function,
-            ingest_allowed_ips=ingest_allowed_ips
-=======
             ingest_allowed_ips=ingest_allowed_ips,
->>>>>>> 50be2fb6
         )
 
         ZipEvent(
