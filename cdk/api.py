from aws_cdk import (
    core,
    aws_apigateway as apigw,
    aws_cloudwatch as cloudwatch,
    aws_iam as iam,
    aws_logs as logs,
)

from . import names

<<<<<<< HEAD

class ZipApi(core.Construct):

=======

class ZipApi(core.Construct):
>>>>>>> 50be2fb6
    def __init__(
        self,
        scope: core.Construct,
        id: str,
        webhook_function,
        on_demand_function,
        schedule_update_function,
<<<<<<< HEAD
        status_query_function,
        slack_function,
        ingest_allowed_ips
=======
        ingest_allowed_ips,
>>>>>>> 50be2fb6
    ):
        super().__init__(scope, id)

        stack_name = core.Stack.of(self).stack_name

        policy = iam.PolicyDocument(
            statements=[
                iam.PolicyStatement(
                    effect=iam.Effect.ALLOW,
                    actions=["execute-api:Invoke"],
                    principals=[iam.AnyPrincipal()],
                    # note that the policy is a prop of the api which cannot
<<<<<<< HEAD
                    # reference itself, see the Cloudformation documentation
                    # for api gateway policy attribute
                    resources=[core.Fn.join('', ['execute-api:/', '*'])]
=======
                    # reference itself see the Cloudformation documentation
                    # for api gateway policy attribute
                    resources=[core.Fn.join("", ["execute-api:/", "*"])],
>>>>>>> 50be2fb6
                ),
                iam.PolicyStatement(
                    effect=iam.Effect.DENY,
                    actions=["execute-api:Invoke"],
                    principals=[iam.AnyPrincipal()],
                    resources=[
<<<<<<< HEAD
                        core.Fn.join('', ['execute-api:/', '*/POST/ingest']),
                        core.Fn.join('', ['execute-api:/', '*/GET/status'])
=======
                        core.Fn.join("", ["execute-api:/", "*/POST/ingest"])
>>>>>>> 50be2fb6
                    ],
                    conditions={
                        "NotIpAddress": {"aws:SourceIp": ingest_allowed_ips}
                    },
                ),
            ]
        )

        self.rest_api_name = f"{stack_name}-{names.REST_API}"

        log_group = logs.LogGroup(
            self,
            "apilogs",
            log_group_name=f"/aws/apigateway/{self.rest_api_name}/access_logs",
            removal_policy=core.RemovalPolicy.DESTROY,
            retention=logs.RetentionDays.SIX_MONTHS,
        )

        self.api = apigw.LambdaRestApi(
            self,
            "api",
            handler=webhook_function,  # default handler
            rest_api_name=self.rest_api_name,
            proxy=False,
            deploy=True,
            policy=policy,
            deploy_options=apigw.StageOptions(
                access_log_destination=apigw.LogGroupLogDestination(log_group),
                access_log_format=apigw.AccessLogFormat.clf(),
                data_trace_enabled=True,
                metrics_enabled=True,
                logging_level=apigw.MethodLoggingLevel.INFO,
                stage_name=names.API_STAGE,
            ),
        )

        self.api.add_api_key("ZoomIngesterApiKey")

<<<<<<< HEAD
        self.new_recording_resource = self.resource(
            "new_recording",
            webhook_function,
            "POST"
        )

        self.ingest_resource = self.resource(
            "ingest",
            on_demand_function,
            "POST",
            cors_options=apigw.CorsOptions(
                allow_origins=apigw.Cors.ALL_ORIGINS,
                allow_methods=["POST", "OPTIONS"],
                allow_headers=apigw.Cors.DEFAULT_HEADERS
                              + ["Accept-Language", "X-Requested-With"]
            )
        )

        self.schedule_update_resource = self.resource(
            "schedule_update",
            schedule_update_function,
            "POST"
        )

        self.status_query_resource = self.resource(
            "status",
            status_query_function,
            "GET"
        )

        self.slack_resource = self.resource(
            "slack",
            slack_function,
            "POST"
=======
        self.new_recording_resource = self.api.root.add_resource(
            "new_recording"
        )
        self.new_recording_method = self.new_recording_resource.add_method(
            "POST",
            method_responses=[
                apigw.MethodResponse(
                    status_code="200",
                    response_models={
                        "application/json": apigw.Model.EMPTY_MODEL
                    },
                )
            ],
        )

        self.ingest_resource = self.api.root.add_resource(
            "ingest",
            default_cors_preflight_options=apigw.CorsOptions(
                allow_origins=apigw.Cors.ALL_ORIGINS,
                allow_methods=["POST", "OPTIONS"],
                allow_headers=apigw.Cors.DEFAULT_HEADERS
                + ["Accept-Language", "X-Requested-With"],
            ),
        )
        on_demand_integration = apigw.LambdaIntegration(on_demand_function)
        self.ingest_method = self.ingest_resource.add_method(
            "POST",
            on_demand_integration,
            method_responses=[
                apigw.MethodResponse(
                    status_code="200",
                    response_models={
                        "application/json": apigw.Model.EMPTY_MODEL
                    },
                )
            ],
        )

        self.schedule_update_resource = self.api.root.add_resource(
            "schedule_update"
        )
        schedule_update_integration = apigw.LambdaIntegration(
            schedule_update_function
        )
        self.schedule_update_method = self.schedule_update_resource.add_method(
            "POST",
            schedule_update_integration,
            method_responses=[
                apigw.MethodResponse(
                    status_code="200",
                    response_models={
                        "application/json": apigw.Model.EMPTY_MODEL
                    },
                )
            ],
>>>>>>> 50be2fb6
        )

        def endpoint_url(resource_name):
            return (
                f"https://{self.api.rest_api_id}.execute-api."
                f"{core.Stack.of(self).region}.amazonaws.com/"
                f"{names.API_STAGE}/{resource_name}"
            )

        on_demand_function.add_environment(
            "WEBHOOK_ENDPOINT_URL", endpoint_url("new_recording")
        )

        core.CfnOutput(
            self,
            "WebhookEndpoint",
            export_name=f"{stack_name}-{names.WEBHOOK_ENDPOINT}-url",
            value=endpoint_url("new_recording"),
        )

        core.CfnOutput(
            self,
            "OnDemandEndpoint",
            export_name=f"{stack_name}-{names.ON_DEMAND_ENDPOINT}-url",
            value=endpoint_url("ingest"),
        )

        core.CfnOutput(
            self,
            "ScheduleUpdateEndpoint",
            export_name=f"{stack_name}-{names.SCHEDULE_UPDATE_ENDPOINT}-url",
            value=endpoint_url("schedule_update"),
        )

        core.CfnOutput(
<<<<<<< HEAD
            self, 
            "StatusQueryEndpoint",
            export_name=f"{stack_name}-{names.STATUS_ENDPOINT}-url",
            value=endpoint_url("status")
        )

        core.CfnOutput(
            self,
            "SlackEndpoint",
            export_name=f"{stack_name}-{names.SLACK_ENDPOINT}-url",
            value=endpoint_url("slack")
        )

        core.CfnOutput(
=======
>>>>>>> 50be2fb6
            self,
            "WebhookResourceId",
            export_name=f"{stack_name}-{names.WEBHOOK_ENDPOINT}-resource-id",
            value=self.new_recording_resource.resource_id,
        )

        core.CfnOutput(
            self,
            "OnDemandResourceId",
            export_name=f"{stack_name}-{names.ON_DEMAND_ENDPOINT}-resource-id",
            value=self.ingest_resource.resource_id,
        )

        core.CfnOutput(
            self,
            "ScheduleUpdateResourceId",
            export_name=f"{stack_name}-{names.SCHEDULE_UPDATE_ENDPOINT}-resource-id",
            value=self.schedule_update_resource.resource_id,
        )

        core.CfnOutput(
            self,
<<<<<<< HEAD
            "StatusQueryResourceId",
            export_name=f"{stack_name}-{names.STATUS_ENDPOINT}-resource-id",
            value=self.status_query_resource.resource_id
        )

        core.CfnOutput(
            self,
            "SlackResourceId",
            export_name=f"{stack_name}-{names.SLACK_ENDPOINT}-resource-id",
            value=self.slack_resource.resource_id
        )

        core.CfnOutput(
            self,
=======
>>>>>>> 50be2fb6
            "RestApiId",
            export_name=f"{stack_name}-{names.REST_API}-id",
            value=self.api.rest_api_id,
        )

    def resource(
        self,
        resource_name,
        lambda_function,
        http_method,
        cors_options=None
    ):
        resource = self.api.root.add_resource(
            resource_name,
            default_cors_preflight_options=cors_options
        )
        resource.add_method(
            http_method,
            apigw.LambdaIntegration(lambda_function),
            method_responses=[apigw.MethodResponse(
                status_code="200",
                response_models={
                    "application/json": apigw.Model.EMPTY_MODEL
                }
            )]
        )
        return resource
 
    def add_monitoring(self, monitoring):

        resource_metrics = [
            (self.new_recording_resource, "4XXError"),
            (self.new_recording_resource, "5XXError"),
            (self.ingest_resource, "5XXError"),
        ]
        for resource, metric_name in resource_metrics:
<<<<<<< HEAD
            construct_id = f"{metric_name}-{resource.path.replace('/', '_')}-alarm"
=======
            construct_id = (
                f"{metric_name}-{resource.path.replace('/', '_')}-alarm"
            )
>>>>>>> 50be2fb6
            alarm = cloudwatch.Alarm(
                self,
                construct_id,
                metric=cloudwatch.Metric(
                    metric_name=metric_name,
                    namespace="AWS/ApiGateway",
                    dimensions={
                        "ApiName": self.rest_api_name,
                        "Stage": names.API_STAGE,
                        "Method": "POST",
                        "Resource": resource.path,
                    },
                    period=core.Duration.minutes(1),
                ),
                statistic="sum",
                threshold=1,
                evaluation_periods=1,
                comparison_operator=cloudwatch.ComparisonOperator.GREATER_THAN_OR_EQUAL_TO_THRESHOLD,
            )
            monitoring.add_alarm_action(alarm)

        webhook_latency_alarm = cloudwatch.Alarm(
            self,
            "WebhookLatencyAlarm",
            metric=cloudwatch.Metric(
                metric_name="Latency",
                namespace="AWS/ApiGateway",
                dimensions={
                    "ApiName": self.rest_api_name,
                    "Stage": names.API_STAGE,
                    "Method": "POST",
                    "Resource": self.new_recording_resource.path,
                },
                period=core.Duration.minutes(1),
            ),
            statistic="avg",
            threshold=10000,
            evaluation_periods=3,
            comparison_operator=cloudwatch.ComparisonOperator.GREATER_THAN_OR_EQUAL_TO_THRESHOLD,
        )
        monitoring.add_alarm_action(webhook_latency_alarm)<|MERGE_RESOLUTION|>--- conflicted
+++ resolved
@@ -8,14 +8,8 @@
 
 from . import names
 
-<<<<<<< HEAD
 
 class ZipApi(core.Construct):
-
-=======
-
-class ZipApi(core.Construct):
->>>>>>> 50be2fb6
     def __init__(
         self,
         scope: core.Construct,
@@ -23,13 +17,9 @@
         webhook_function,
         on_demand_function,
         schedule_update_function,
-<<<<<<< HEAD
         status_query_function,
         slack_function,
-        ingest_allowed_ips
-=======
         ingest_allowed_ips,
->>>>>>> 50be2fb6
     ):
         super().__init__(scope, id)
 
@@ -42,27 +32,17 @@
                     actions=["execute-api:Invoke"],
                     principals=[iam.AnyPrincipal()],
                     # note that the policy is a prop of the api which cannot
-<<<<<<< HEAD
                     # reference itself, see the Cloudformation documentation
                     # for api gateway policy attribute
-                    resources=[core.Fn.join('', ['execute-api:/', '*'])]
-=======
-                    # reference itself see the Cloudformation documentation
-                    # for api gateway policy attribute
                     resources=[core.Fn.join("", ["execute-api:/", "*"])],
->>>>>>> 50be2fb6
                 ),
                 iam.PolicyStatement(
                     effect=iam.Effect.DENY,
                     actions=["execute-api:Invoke"],
                     principals=[iam.AnyPrincipal()],
                     resources=[
-<<<<<<< HEAD
-                        core.Fn.join('', ['execute-api:/', '*/POST/ingest']),
-                        core.Fn.join('', ['execute-api:/', '*/GET/status'])
-=======
-                        core.Fn.join("", ["execute-api:/", "*/POST/ingest"])
->>>>>>> 50be2fb6
+                        core.Fn.join("", ["execute-api:/", "*/POST/ingest"]),
+                        core.Fn.join("", ["execute-api:/", "*/GET/status"]),
                     ],
                     conditions={
                         "NotIpAddress": {"aws:SourceIp": ingest_allowed_ips}
@@ -101,11 +81,8 @@
 
         self.api.add_api_key("ZoomIngesterApiKey")
 
-<<<<<<< HEAD
         self.new_recording_resource = self.resource(
-            "new_recording",
-            webhook_function,
-            "POST"
+            "new_recording", webhook_function, "POST"
         )
 
         self.ingest_resource = self.resource(
@@ -116,32 +93,117 @@
                 allow_origins=apigw.Cors.ALL_ORIGINS,
                 allow_methods=["POST", "OPTIONS"],
                 allow_headers=apigw.Cors.DEFAULT_HEADERS
-                              + ["Accept-Language", "X-Requested-With"]
+                + ["Accept-Language", "X-Requested-With"],
+            ),
+        )
+
+        self.schedule_update_resource = self.resource(
+            "schedule_update", schedule_update_function, "POST"
+        )
+
+        self.status_query_resource = self.resource(
+            "status", status_query_function, "GET"
+        )
+
+        self.slack_resource = self.resource("slack", slack_function, "POST")
+
+        def endpoint_url(resource_name):
+            return (
+                f"https://{self.api.rest_api_id}.execute-api."
+                f"{core.Stack.of(self).region}.amazonaws.com/"
+                f"{names.API_STAGE}/{resource_name}"
             )
-        )
-
-        self.schedule_update_resource = self.resource(
-            "schedule_update",
-            schedule_update_function,
-            "POST"
-        )
-
-        self.status_query_resource = self.resource(
-            "status",
-            status_query_function,
-            "GET"
-        )
-
-        self.slack_resource = self.resource(
-            "slack",
-            slack_function,
-            "POST"
-=======
-        self.new_recording_resource = self.api.root.add_resource(
-            "new_recording"
-        )
-        self.new_recording_method = self.new_recording_resource.add_method(
-            "POST",
+
+        on_demand_function.add_environment(
+            "WEBHOOK_ENDPOINT_URL", endpoint_url("new_recording")
+        )
+
+        core.CfnOutput(
+            self,
+            "WebhookEndpoint",
+            export_name=f"{stack_name}-{names.WEBHOOK_ENDPOINT}-url",
+            value=endpoint_url("new_recording"),
+        )
+
+        core.CfnOutput(
+            self,
+            "OnDemandEndpoint",
+            export_name=f"{stack_name}-{names.ON_DEMAND_ENDPOINT}-url",
+            value=endpoint_url("ingest"),
+        )
+
+        core.CfnOutput(
+            self,
+            "ScheduleUpdateEndpoint",
+            export_name=f"{stack_name}-{names.SCHEDULE_UPDATE_ENDPOINT}-url",
+            value=endpoint_url("schedule_update"),
+        )
+
+        core.CfnOutput(
+            self,
+            "StatusQueryEndpoint",
+            export_name=f"{stack_name}-{names.STATUS_ENDPOINT}-url",
+            value=endpoint_url("status"),
+        )
+
+        core.CfnOutput(
+            self,
+            "SlackEndpoint",
+            export_name=f"{stack_name}-{names.SLACK_ENDPOINT}-url",
+            value=endpoint_url("slack"),
+        )
+
+        core.CfnOutput(
+            self,
+            "WebhookResourceId",
+            export_name=f"{stack_name}-{names.WEBHOOK_ENDPOINT}-resource-id",
+            value=self.new_recording_resource.resource_id,
+        )
+
+        core.CfnOutput(
+            self,
+            "OnDemandResourceId",
+            export_name=f"{stack_name}-{names.ON_DEMAND_ENDPOINT}-resource-id",
+            value=self.ingest_resource.resource_id,
+        )
+
+        core.CfnOutput(
+            self,
+            "ScheduleUpdateResourceId",
+            export_name=f"{stack_name}-{names.SCHEDULE_UPDATE_ENDPOINT}-resource-id",
+            value=self.schedule_update_resource.resource_id,
+        )
+
+        core.CfnOutput(
+            self,
+            "StatusQueryResourceId",
+            export_name=f"{stack_name}-{names.STATUS_ENDPOINT}-resource-id",
+            value=self.status_query_resource.resource_id,
+        )
+
+        core.CfnOutput(
+            self,
+            "SlackResourceId",
+            export_name=f"{stack_name}-{names.SLACK_ENDPOINT}-resource-id",
+            value=self.slack_resource.resource_id,
+        )
+
+        core.CfnOutput(
+            self,
+            "RestApiId",
+            export_name=f"{stack_name}-{names.REST_API}-id",
+            value=self.api.rest_api_id,
+        )
+
+    def resource(
+        self, resource_name, lambda_function, http_method, cors_options=None
+    ):
+        resource = self.api.root.add_resource(
+            resource_name, default_cors_preflight_options=cors_options
+        )
+        resource.add_method(
+            http_method,
+            apigw.LambdaIntegration(lambda_function),
             method_responses=[
                 apigw.MethodResponse(
                     status_code="200",
@@ -151,167 +213,8 @@
                 )
             ],
         )
-
-        self.ingest_resource = self.api.root.add_resource(
-            "ingest",
-            default_cors_preflight_options=apigw.CorsOptions(
-                allow_origins=apigw.Cors.ALL_ORIGINS,
-                allow_methods=["POST", "OPTIONS"],
-                allow_headers=apigw.Cors.DEFAULT_HEADERS
-                + ["Accept-Language", "X-Requested-With"],
-            ),
-        )
-        on_demand_integration = apigw.LambdaIntegration(on_demand_function)
-        self.ingest_method = self.ingest_resource.add_method(
-            "POST",
-            on_demand_integration,
-            method_responses=[
-                apigw.MethodResponse(
-                    status_code="200",
-                    response_models={
-                        "application/json": apigw.Model.EMPTY_MODEL
-                    },
-                )
-            ],
-        )
-
-        self.schedule_update_resource = self.api.root.add_resource(
-            "schedule_update"
-        )
-        schedule_update_integration = apigw.LambdaIntegration(
-            schedule_update_function
-        )
-        self.schedule_update_method = self.schedule_update_resource.add_method(
-            "POST",
-            schedule_update_integration,
-            method_responses=[
-                apigw.MethodResponse(
-                    status_code="200",
-                    response_models={
-                        "application/json": apigw.Model.EMPTY_MODEL
-                    },
-                )
-            ],
->>>>>>> 50be2fb6
-        )
-
-        def endpoint_url(resource_name):
-            return (
-                f"https://{self.api.rest_api_id}.execute-api."
-                f"{core.Stack.of(self).region}.amazonaws.com/"
-                f"{names.API_STAGE}/{resource_name}"
-            )
-
-        on_demand_function.add_environment(
-            "WEBHOOK_ENDPOINT_URL", endpoint_url("new_recording")
-        )
-
-        core.CfnOutput(
-            self,
-            "WebhookEndpoint",
-            export_name=f"{stack_name}-{names.WEBHOOK_ENDPOINT}-url",
-            value=endpoint_url("new_recording"),
-        )
-
-        core.CfnOutput(
-            self,
-            "OnDemandEndpoint",
-            export_name=f"{stack_name}-{names.ON_DEMAND_ENDPOINT}-url",
-            value=endpoint_url("ingest"),
-        )
-
-        core.CfnOutput(
-            self,
-            "ScheduleUpdateEndpoint",
-            export_name=f"{stack_name}-{names.SCHEDULE_UPDATE_ENDPOINT}-url",
-            value=endpoint_url("schedule_update"),
-        )
-
-        core.CfnOutput(
-<<<<<<< HEAD
-            self, 
-            "StatusQueryEndpoint",
-            export_name=f"{stack_name}-{names.STATUS_ENDPOINT}-url",
-            value=endpoint_url("status")
-        )
-
-        core.CfnOutput(
-            self,
-            "SlackEndpoint",
-            export_name=f"{stack_name}-{names.SLACK_ENDPOINT}-url",
-            value=endpoint_url("slack")
-        )
-
-        core.CfnOutput(
-=======
->>>>>>> 50be2fb6
-            self,
-            "WebhookResourceId",
-            export_name=f"{stack_name}-{names.WEBHOOK_ENDPOINT}-resource-id",
-            value=self.new_recording_resource.resource_id,
-        )
-
-        core.CfnOutput(
-            self,
-            "OnDemandResourceId",
-            export_name=f"{stack_name}-{names.ON_DEMAND_ENDPOINT}-resource-id",
-            value=self.ingest_resource.resource_id,
-        )
-
-        core.CfnOutput(
-            self,
-            "ScheduleUpdateResourceId",
-            export_name=f"{stack_name}-{names.SCHEDULE_UPDATE_ENDPOINT}-resource-id",
-            value=self.schedule_update_resource.resource_id,
-        )
-
-        core.CfnOutput(
-            self,
-<<<<<<< HEAD
-            "StatusQueryResourceId",
-            export_name=f"{stack_name}-{names.STATUS_ENDPOINT}-resource-id",
-            value=self.status_query_resource.resource_id
-        )
-
-        core.CfnOutput(
-            self,
-            "SlackResourceId",
-            export_name=f"{stack_name}-{names.SLACK_ENDPOINT}-resource-id",
-            value=self.slack_resource.resource_id
-        )
-
-        core.CfnOutput(
-            self,
-=======
->>>>>>> 50be2fb6
-            "RestApiId",
-            export_name=f"{stack_name}-{names.REST_API}-id",
-            value=self.api.rest_api_id,
-        )
-
-    def resource(
-        self,
-        resource_name,
-        lambda_function,
-        http_method,
-        cors_options=None
-    ):
-        resource = self.api.root.add_resource(
-            resource_name,
-            default_cors_preflight_options=cors_options
-        )
-        resource.add_method(
-            http_method,
-            apigw.LambdaIntegration(lambda_function),
-            method_responses=[apigw.MethodResponse(
-                status_code="200",
-                response_models={
-                    "application/json": apigw.Model.EMPTY_MODEL
-                }
-            )]
-        )
         return resource
- 
+
     def add_monitoring(self, monitoring):
 
         resource_metrics = [
@@ -320,13 +223,9 @@
             (self.ingest_resource, "5XXError"),
         ]
         for resource, metric_name in resource_metrics:
-<<<<<<< HEAD
-            construct_id = f"{metric_name}-{resource.path.replace('/', '_')}-alarm"
-=======
             construct_id = (
                 f"{metric_name}-{resource.path.replace('/', '_')}-alarm"
             )
->>>>>>> 50be2fb6
             alarm = cloudwatch.Alarm(
                 self,
                 construct_id,
