--- conflicted
+++ resolved
@@ -260,30 +260,7 @@
             self.title = event["title"]
             return schedule["opencast_series_id"]
 
-<<<<<<< HEAD
         logger.info("No opecast series match found")
-=======
-            # match time
-            scheduled_time = datetime.strptime(event["time"], "%H:%M")
-            timedelta = abs(
-                zoom_time
-                - zoom_time.replace(
-                    hour=scheduled_time.hour,
-                    minute=scheduled_time.minute,
-                )
-            ).total_seconds()
-            if timedelta < (BUFFER_MINUTES * 60):
-                # Found schedule match
-                self.title = event["title"]
-                return schedule["opencast_series_id"]
-            else:
-                logger.info(
-                    f"Match for day {event['day']} but not within"
-                    f" {BUFFER_MINUTES} minutes of time {event['time']}"
-                )
-
-        logger.info("No opencast series match found")
->>>>>>> 146d1af5
         return None
 
     def oc_series_found(self, ignore_schedule=False, override_series_id=None):
