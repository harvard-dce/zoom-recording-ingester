import json
from os import getenv as env
from common import setup_logging, TIMESTAMP_FORMAT
from common.status import PipelineStatus, set_pipeline_status
from datetime import datetime, timedelta
from pytz import timezone
import boto3

import logging

logger = logging.getLogger()

DOWNLOAD_QUEUE_NAME = env("DOWNLOAD_QUEUE_NAME")
LOCAL_TIME_ZONE = env("LOCAL_TIME_ZONE")
DEFAULT_MESSAGE_DELAY = 300


class BadWebhookData(Exception):
    pass


class NoMp4Files(Exception):
    pass


def resp_204(msg):
    """
    For requests from the zoom service, we return a 204 even in cases where
    the recording is rejected (e.g., no mp4 files) because anything else will
    be considered a retry-able error by Zoom
    """
    logger.info(f"http 204 response: {msg}")
    return {"statusCode": 204, "headers": {}, "body": ""}  # 204 = no content


def resp_400(msg):
    logger.error(f"http 400 response: {msg}")
    return {
        "statusCode": 400,
        "headers": {},
        "body": msg,
    }


INGEST_EVENT_TYPES = {
    # event type            no mp4 files response callback
    "recording.completed": resp_204,
    "on.demand.ingest": resp_400,
}


@setup_logging
def handler(event, context):
    """
    This function accepts the incoming POST relay from the API Gateway endpoint
    that serves as the Zoom webhook endpoint. It checks for the appropriate
    event status type, fetches info about the meeting host, and then passes
    responsibility on to the downloader function via a queue.
    """

    if "body" not in event:
        return resp_400("Bad data. No body found in event.")

    try:
        body = json.loads(event["body"])
        logger.info({"webhook_notification": body})
    except json.JSONDecodeError:
        return resp_400("Webhook notification body is not valid json.")

    zoom_event = body.get("event")
    if zoom_event is None:
        return resp_400("Request has no event type?")
    elif zoom_event not in INGEST_EVENT_TYPES:
        return resp_204(f"Handling not implemented for event '{zoom_event}'")
    logger.info(f"Processing event type: {zoom_event}")

    if "payload" not in body:
        return resp_400("Missing payload field in webhook notification body.")
    payload = body["payload"]

    if "on_demand_request_id" in payload:
        origin = "on_demand"
        correlation_id = payload["on_demand_request_id"]
    else:
        origin = "webhook_notification"
        correlation_id = context.aws_request_id

    try:
        validate_payload(payload)
        # after payload validation, can be sure required object fields exist
        set_pipeline_status(
            correlation_id,
            PipelineStatus.WEBHOOK_RECEIVED,
            meeting_id=payload["object"]["id"],
            recording_id=payload["object"]["uuid"],
            recording_start_time=payload["object"]["start_time"],
            topic=payload["object"]["topic"],
            origin=origin,
        )
        validate_recording_files(payload["object"]["recording_files"])
    except BadWebhookData as e:
<<<<<<< HEAD
        set_pipeline_status(
            correlation_id,
            PipelineStatus.WEBHOOK_FAILED,
            reason="Bad webhook data",
            origin=origin,
        )
=======
>>>>>>> 146d1af5
        return resp_400(f"Bad data: {str(e)}")
    except NoMp4Files as e:
        set_pipeline_status(
            correlation_id,
            PipelineStatus.IGNORED,
            reason="No mp4 files",
            origin=origin,
        )
        resp_callback = INGEST_EVENT_TYPES[zoom_event]
        return resp_callback(str(e))

    sqs_message = construct_sqs_message(payload, correlation_id, zoom_event)
    logger.info({"sqs_message": sqs_message})

    if zoom_event == "on.demand.ingest":
        delay = 0
    else:
        delay = DEFAULT_MESSAGE_DELAY
    send_sqs_message(sqs_message, delay)
    set_pipeline_status(correlation_id, PipelineStatus.SENT_TO_DOWNLOADER)

    return {
        "statusCode": 200,
        "headers": {},
        "body": "Success",
    }


def validate_payload(payload):
    required_payload_fields = ["object"]
    required_object_fields = [
        "id",  # zoom series id
        "uuid",  # unique id of the meeting instance,
        "host_id",
        "topic",
        "start_time",
        "duration",  # duration in minutes
        "recording_files",
    ]

    try:
        for field in required_payload_fields:
            if field not in payload.keys():
                raise BadWebhookData(
                    f"Missing required payload field '{field}'. "
                    f"Keys found: {payload.keys()}"
                )

        obj = payload["object"]
        for field in required_object_fields:
            if field not in obj.keys():
                raise BadWebhookData(
                    f"Missing required object field '{field}'. "
                    "Keys found: {obj.keys()}"
                )
    except Exception as e:
        raise BadWebhookData("Unrecognized payload format. {}".format(e))


def validate_recording_files(files):
    required_file_fields = [
        "id",  # unique id for the file
        "recording_start",
        "recording_end",
        "download_url",
        "file_type",
        "recording_type",
    ]

    try:
        # make sure there's some mp4 files in here somewhere
        mp4_files = any(x["file_type"].lower() == "mp4" for x in files)
        if not mp4_files:
            raise NoMp4Files("No mp4 files in recording data")

        for f in files:
            if "file_type" not in f:
                raise BadWebhookData("Missing required file field 'file_type'")
            if f["file_type"].lower() != "mp4":
                continue
            for field in required_file_fields:
                if field not in f.keys():
                    raise BadWebhookData(
                        f"Missing required file field '{field}'"
                    )
            if "status" in f and f["status"].lower() != "completed":
                raise BadWebhookData(
                    f"File with incomplete status {f['status']}"
                )

    except NoMp4Files:
        # let these bubble up as we handle them differently depending
        # on who the caller is
        raise
    except Exception as e:
        raise BadWebhookData(f"Unrecognized payload format. {str(e)}")


def construct_sqs_message(payload, correlation_id, zoom_event):
    now = datetime.strftime(
        timezone(LOCAL_TIME_ZONE).localize(datetime.today()),
        TIMESTAMP_FORMAT,
    )

    if "allow_multiple_ingests" in payload:
        allow_multiple_ingests = payload["allow_multiple_ingests"]
    else:
        allow_multiple_ingests = False

    recording_files = []
    for file in payload["object"]["recording_files"]:
        if file["file_type"].lower() == "mp4":
            recording_files.append(
                {
                    "recording_id": file["id"],
                    "recording_start": file["recording_start"],
                    "recording_end": file["recording_end"],
                    "download_url": file["download_url"],
                    "file_type": file["file_type"],
                    "recording_type": file["recording_type"],
                }
            )

    sqs_message = {
        "uuid": payload["object"]["uuid"],
        "zoom_series_id": payload["object"]["id"],
        "topic": payload["object"]["topic"],
        "start_time": payload["object"]["start_time"],
        "duration": payload["object"]["duration"],
        "host_id": payload["object"]["host_id"],
        "recording_files": recording_files,
        "allow_multiple_ingests": allow_multiple_ingests,
        "correlation_id": correlation_id,
        "received_time": now,
    }

    if "on_demand_series_id" in payload:
        sqs_message["on_demand_series_id"] = payload["on_demand_series_id"]

    # not used in downloader or uploader but useful for cloudwatch dashboard
    if "total_size" in payload["object"]:
        sqs_message["zoom_total_size_bytes"] = payload["object"]["total_size"]

    if zoom_event == "recording.completed":
        zoom_processing_mins = estimated_processing_mins(
            sqs_message["start_time"], sqs_message["duration"]
        )
        sqs_message["zoom_processing_minutes"] = zoom_processing_mins

    return sqs_message


def estimated_processing_mins(start_ts, duration_in_minutes):
    rec_start = datetime.strptime(start_ts, TIMESTAMP_FORMAT)
    rec_end = rec_start + timedelta(minutes=duration_in_minutes)
    processing_time = datetime.utcnow() - rec_end
    return processing_time.total_seconds() // 60


def send_sqs_message(message, delay):
    logger.debug("SQS sending start...")
    sqs = boto3.resource("sqs")

    try:
        download_queue = sqs.get_queue_by_name(QueueName=DOWNLOAD_QUEUE_NAME)

        message_sent = download_queue.send_message(
            MessageBody=json.dumps(message),
            DelaySeconds=delay,
        )

    except Exception as e:
        logger.error(
            "Error when sending SQS message for meeting "
            f"uuid {message['uuid']} :{e}"
        )
        raise

    logger.debug({"Message sent": message_sent})<|MERGE_RESOLUTION|>--- conflicted
+++ resolved
@@ -99,15 +99,12 @@
         )
         validate_recording_files(payload["object"]["recording_files"])
     except BadWebhookData as e:
-<<<<<<< HEAD
         set_pipeline_status(
             correlation_id,
             PipelineStatus.WEBHOOK_FAILED,
             reason="Bad webhook data",
             origin=origin,
         )
-=======
->>>>>>> 146d1af5
         return resp_400(f"Bad data: {str(e)}")
     except NoMp4Files as e:
         set_pipeline_status(
