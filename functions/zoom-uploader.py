--- conflicted
+++ resolved
@@ -100,8 +100,7 @@
         upload_data = json.loads(upload_message.body)
         logger.debug({"processing": upload_data})
         set_pipeline_status(
-            upload_data["correlation_id"],
-            PipelineStatus.UPLOADER_RECEIVED
+            upload_data["correlation_id"], PipelineStatus.UPLOADER_RECEIVED
         )
 
         wf_id = process_upload(upload_data)
@@ -110,8 +109,7 @@
             logger.info(f"Workflow id {wf_id} initiated.")
             # only ingest one per invocation
             set_pipeline_status(
-                upload_data["correlation_id"],
-                PipelineStatus.SENT_TO_OPENCAST
+                upload_data["correlation_id"], PipelineStatus.SENT_TO_OPENCAST
             )
         else:
             logger.info("No workflow initiated.")
@@ -121,23 +119,20 @@
             set_pipeline_status(
                 upload_data["correlation_id"],
                 PipelineStatus.UPLOADER_FAILED,
-                reason="Unable to reach Opencast."
+                reason="Unable to reach Opencast.",
             )
         raise
     except Exception as e:
         logger.exception(e)
         if upload_data and "correlation_id" in upload_data:
             set_pipeline_status(
-                upload_data["correlation_id"],
-                PipelineStatus.UPLOADER_FAILED
+                upload_data["correlation_id"], PipelineStatus.UPLOADER_FAILED
             )
         raise
 
 
 def minutes_in_pipeline(webhook_received_time):
-    start_time = datetime.strptime(
-        webhook_received_time, TIMESTAMP_FORMAT
-    )
+    start_time = datetime.strptime(webhook_received_time, TIMESTAMP_FORMAT)
     ingest_time = datetime.utcnow()
     duration = ingest_time - start_time
     return duration.total_seconds() // 60
@@ -197,7 +192,7 @@
                         self.data["correlation_id"],
                         self.meeting_uuid,
                         PipelineStatus.IGNORED,
-                        reason="Already in opencast"
+                        reason="Already in opencast",
                     )
                     mpid = None
             else:
@@ -396,13 +391,8 @@
         fpg = FileParamGenerator(self.s3_filenames)
         try:
             file_params = fpg.generate()
-<<<<<<< HEAD
         except Exception as e:
             logger.exception(f"Failed to generate file upload params: {e}")
-=======
-        except Exception:
-            logger.exception("Failed to generate file upload params")
->>>>>>> 50be2fb6
             raise
 
         params.extend(file_params)
